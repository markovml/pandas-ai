"""Example of using PandasAI with a Snowflake"""

<<<<<<< HEAD
from pandasai import SmartDataframe
=======
from pandasai import Agent
from pandasai.llm import OpenAI
>>>>>>> 10e644f7
from pandasai.connectors import SnowFlakeConnector
from pandasai.llm import OpenAI

snowflake_connector = SnowFlakeConnector(
    config={
        "account": "ehxzojy-ue47135",
        "database": "SNOWFLAKE_SAMPLE_DATA",
        "username": "test",
        "password": "*****",
        "table": "lineitem",
        "warehouse": "COMPUTE_WH",
        "dbSchema": "tpch_sf1",
        "where": [
            # this is optional and filters the data to
            # reduce the size of the dataframe
            ["l_quantity", ">", "49"]
        ],
    }
)

llm = OpenAI(api_token="OPEN_API_KEY")
df = Agent([snowflake_connector], config={"llm": llm})

response = df.chat("How many records has status 'F'?")
print(response)<|MERGE_RESOLUTION|>--- conflicted
+++ resolved
@@ -1,13 +1,8 @@
 """Example of using PandasAI with a Snowflake"""
 
-<<<<<<< HEAD
-from pandasai import SmartDataframe
-=======
 from pandasai import Agent
 from pandasai.llm import OpenAI
->>>>>>> 10e644f7
 from pandasai.connectors import SnowFlakeConnector
-from pandasai.llm import OpenAI
 
 snowflake_connector = SnowFlakeConnector(
     config={
