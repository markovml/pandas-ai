--- conflicted
+++ resolved
@@ -1,21 +1,9 @@
-<<<<<<< HEAD
-from typing import Any, Dict, List, Optional, TypedDict
-
-from pydantic import BaseModel, Field, validator
-
-from pandasai.constants import DEFAULT_CHART_DIRECTORY
-
-from ..exceptions import LLMNotFoundError
-from ..helpers.viz_library_types.base import VisualizationLibrary
-from ..llm import LLM, LangchainLLM
-=======
 from pydantic import BaseModel, validator, Field
 from typing import Optional, List, Any, TypedDict
 from pandasai.constants import DEFAULT_CHART_DIRECTORY
 from pandasai.helpers.dataframe_serializer import DataframeSerializerType
 from ..llm import LLM, LangchainLLM
 from ..exceptions import LLMNotFoundError
->>>>>>> 10e644f7
 
 
 class LogServerConfig(TypedDict):
