--- conflicted
+++ resolved
@@ -2,11 +2,9 @@
 import json
 import os
 import time
-<<<<<<< HEAD
-import uuid
+
 from collections import defaultdict
-=======
->>>>>>> 10e644f7
+
 from typing import Any, List, TypedDict, Union
 
 import requests
