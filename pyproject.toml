--- conflicted
+++ resolved
@@ -1,10 +1,6 @@
 [tool.poetry]
 name = "pandasai"
-<<<<<<< HEAD
-version = "1.4.4"
-=======
 version = "1.4.7"
->>>>>>> 224ad1c7
 description = "PandasAI is a Python library that integrates generative artificial intelligence capabilities into Pandas, making dataframes conversational."
 authors = ["Gabriele Venturi"]
 license = "MIT"
